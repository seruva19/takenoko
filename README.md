<p align="center">
<img src="assets/takenoko.png" alt="Takenoko Logo" width="300"/>
<h1 align="center">Takenoko</h1>
</p>

<i>An opinionated, perpetual WIP project aimed at hacking WanVideo 2.1(2)-T2V-(A)14B LoRA training.</i>
\
\
It is intended as a playground for experimenting with new ideas and testing various training features, including some that might ultimately turn out to be useless. The configuration file structure may change at any time, and some non-functioning options may still be present. <b>It only supports Wan2.1-T2V-14B and Wan2.2-T2V-A14B training.</b>

<h3>☄️ Disclaimer</h3>

This project would not have been possible without [musubi-tuner](https://github.com/kohya-ss/musubi-tuner). Although extensively refactored and reworked (to the point where upstream merge is no longer possible), the original project provided the foundation on which Takenoko was built. By reusing an existing and proven codebase, I was able to focus more on experimentation and learning instead of reinventing the wheel. Thanks to [kohya-ss](https://github.com/kohya-ss/) for the awesome work. 

<h3>☄️ Docs</h3>

Since this project is mostly aimed at personal use and is in a state of constant improvement (without guaranteeing backwards compatibility), it probably won't have comprehensive documentation in the near future (unless it somehow becomes popular, which I hope it does not). I've tried to provide detailed comments in the config template, but they can't cover everything. As a workaround, I recommend using [repomix](https://repomix.com/) to compress the entire repository into a single XML AI-readable file (will take around 1M tokens), then feeding it into the free [Grok 4 Fast](https://grok.com/) with 2M context window and asking questions about various aspects of the project.

<h3>☄️ Quick Start (Windows)</h3>

1. Clone the repository.
2. Run `install.bat`.
3. Create configuration file (you can copy sample config from `configs/examples` folder).
4. Place it into the `configs` directory.
5. Launch `run_trainer.bat` and follow the instructions.

<h3>☄️ License</h3>

This project borrows code from various sources, which use different types of licenses, mostly Apache 2.0, MIT, and AGPLv3. Since AGPLv3 is a strong copyleft license, including any AGPLv3 code likely means the entire project must be released under AGPLv3. This understanding is based on publicly available licensing information.

<h3>☄️ Acknowledgments</h3>

Takenoko draws inspiration from and incorporates code, ideas, and techniques from various open-source projects and publications. I thank the authors and maintainers for their contributions. Below is a list of all sources and papers (in no particular order). I have tried to reference all sources, but if I happen to miss any (or if more specific credits are warranted), please let me know.  
\
Keep in mind that work on some features is not yet complete due to time and hardware constraints. If a feature is not working or is not implemented exactly as in the original work, all responsibility lies with my implementation, not with the authors of the original code or paper.

| Source | Type | What was borrowed | Author(s) | License | Comment |
|--------|------|---------|---------|---------|---------|
| [musubi-tuner](https://github.com/kohya-ss/musubi-tuner) | repo | - Original codebase | [kohya-ss](https://github.com/kohya-ss) | Apache 2.0 | |
| [blissful-tuner](https://github.com/Sarania/blissful-tuner) | repo | - Several optimization techniques | [Sarania](https://github.com/Sarania) | Apache 2.0 | |
| [diffusion-pipe](https://github.com/tdrussell/diffusion-pipe) | repo | - Pre-computed timestep distribution algorithm<br>- AdamW8bitKahan optimizer<br> | [tdrussell](https://github.com/tdrussell) | MIT | |
| [WanTraining](https://github.com/spacepxl/WanTraining) | repo | - Control LoRA training<br>- DWT loss | [spacepxl](https://github.com/spacepxl) | Apache 2.0 | |
| [ai-toolkit](https://github.com/ostris/ai-toolkit) | repo | - Differential output preservation<br>- Adafactor optimizer<br>- Prodigy 8-bit optimizer<br>- Automagic optimizer<br>- EMA implementation<br>- Concept slider training<br>- Stepped loss | [ostris](https://github.com/ostris) | MIT | <sub>Automagic optimizer implementation with modifications by [tdrussell](https://github.com/tdrussell)</sub> |
| [musubi-tuner (pr)](https://github.com/kohya-ss/musubi-tuner/pull/63) | repo | - Initial implementation of validation datasets | [NSFW-API](https://github.com/NSFW-API) | Apache 2.0 | |
| [Timestep-Attention-and-other-shenanigans](https://github.com/Anzhc/Timestep-Attention-and-other-shenanigans) | repo | - Clustered MSE Loss<br>- EW loss | [Anzhc](https://github.com/Anzhc) | AGPL-3.0 | |
| [Diffuse and Disperse: Image Generation with Representation Regularization](https://arxiv.org/abs/2506.09027v1) | paper | - Dispersive loss | Runqian Wang, Kaiming He | CC BY 4.0 | |
| [DispLoss](https://github.com/raywang4/DispLoss) | repo | - Dispersive loss PyTorch implementation | [raywang4](https://github.com/raywang4) | MIT | <sub>official implementation of Dispersive Loss paper</sub> |
| [sd-scripts](https://github.com/kohya-ss/sd-scripts) | repo | - Regularization datasets<br>- LoRA-GGPO | [kohya-ss](https://github.com/kohya-ss) | Apache 2.0 | |
| [wan2.1-dilated-controlnet](https://github.com/TheDenk/wan2.1-dilated-controlnet) | repo | - ControlNET training | [TheDenk](https://github.com/TheDenk) | Apache 2.0 | |
| [T-LoRA](https://github.com/ControlGenAI/T-LoRA) | repo | - T-LoRA training | [ControlGenAI](https://github.com/ControlGenAI) | MIT | <sub>see also [paper](https://arxiv.org/abs/2507.05964)</sub> |
| [sd-scripts (fork)](https://github.com/hinablue/sd-scripts) | repo | - Fourier loss<br>- HinaAdaptive optimizer | [hinablue](https://github.com/hinablue) | Apache 2.0 | |
| [Muon](https://github.com/KellerJordan/Muon) | repo | - Muon optimizer | [KellerJordan](https://github.com/KellerJordan) | MIT | |
| [Sana](https://github.com/NVlabs/Sana) | repo | - CAME 8-bit optimizer | [NVlabs](https://github.com/NVlabs) | Apache 2.0 | <sub>see also [paper](https://arxiv.org/abs/2410.10629)</sub> |
| [SimpleTuner](https://github.com/bghira/SimpleTuner) | repo | - Routed TREAD<br>- SOAP optimizer<br>- Masked training (spatial-first loss, area interpolation, proper normalization, auto mask generation)<br>- Advanced EMA features<br>- CREPA/LayerSync improvements | [bghira](https://github.com/bghira) | AGPL-3.0 | |
| [diffusion-pipe (pr)](https://github.com/Ada123-a/diffusion-pipe-TREAD) | repo | - Frame-based TREAD | [Ada123-a](https://github.com/Ada123-a) | MIT |  |
| [Representation Alignment for Generation: Training Diffusion Transformers Is Easier Than You Think](https://arxiv.org/abs/2410.06940) | paper | -  Representational alignment loss, 3-layer MLP projection head, forward hook-based feature capture  | Sihyun Yu, Sangkyung Kwak, Huiwon Jang, Jongheon Jeong, Jonathan Huang, Jinwoo Shin, Saining Xie | CC BY 4.0 | |
| [REPA](https://github.com/sihyun-yu/REPA) | repo | - Representation Alignment implementation | [sihyun-yu](https://github.com/sihyun-yu) | MIT | <sub>official implementation of Representation Alignment paper</sub> |
| [dino](https://github.com/facebookresearch/dino) | repo | - VisionTransformer implementation | [facebookresearch](https://github.com/facebookresearch) | MIT | |
| [Sophia](https://github.com/Liuhong99/Sophia) | repo | - Sophia optimizer | [Liuhong99](https://github.com/Liuhong99) | MIT | <sub>see also [paper](https://arxiv.org/abs/2305.14342)</sub> |
| [Adaptive Non-Uniform Timestep Sampling for Diffusion Model Training](https://github.com/ku-dmlab/Adaptive-Timestep-Sampler) | repo | - Adaptive timestep sampling | [KU-DMLab](https://github.com/ku-dmlab) | MIT | <sub>see also [paper](https://arxiv.org/abs/2411.09998)</sub> |
| [Temporal Regularization Makes Your Video Generator Stronger](https://arxiv.org/abs/2503.15417) | paper | - Temporal regularization via perturbation | Harold Haodong Chen, Haojian Huang, Xianfeng Wu, Yexin Liu, Yajing Bai, Wen-Jie Shu, Harry Yang, Ser-Nam Lim | arXiv 1.0 | |
| [AR-Diffusion: Asynchronous Video Generation with Auto-Regressive Diffusion](https://arxiv.org/abs/2503.07418) | paper | - Frame-oriented Probability Propagation (FoPP) scheduler | Mingzhen Sun, Weining Wang, Gen Li, Jiawei Liu, Jiahui Sun, Wanquan Feng, Shanshan Lao, SiYu Zhou, Qian He, Jing Liu | arXiv 1.0 | |
| [Redefining Temporal Modeling in Video Diffusion: The Vectorized Timestep Approach](https://arxiv.org/abs/2410.03160) | paper | - Vectorized timestep scheduling | Yaofang Liu, Yumeng Ren, Xiaodong Cun, Aitor Artola, Yang Liu, Tieyong Zeng, Raymond H. Chan, Jean-michel Morel | arXiv 1.0 | |
| [Self Forcing: Bridging the Train-Test Gap in Autoregressive Video Diffusion](https://arxiv.org/abs/2506.08009) | paper | - Post-training autoregressive self-rollout method | Xun Huang, Zhengqi Li, Guande He, Mingyuan Zhou, Eli Shechtman | CC BY-NC-SA 4.0 | |
| [Wan2.1-NABLA](https://github.com/gen-ai-team/Wan2.1-NABLA) | repo | - Dynamic sparse attention | [gen-ai-team](https://github.com/gen-ai-team) | Apache 2.0 | <sub>see also [paper](https://arxiv.org/abs/2507.13546)</sub> |
| [VideoX-Fun](https://github.com/aigc-apps/VideoX-Fun) | repo | - Reward LoRA training | [aigc-apps](https://github.com/aigc-apps) | Apache 2.0 | |
| [Fira](https://github.com/xichen-fy/Fira) | repo | - Fira optimizer | [xichen-fy](https://github.com/xichen-fy) | Apache 2.0 | <sub>see also [paper](https://arxiv.org/abs/2410.01623)</sub> |
| [google-research](https://github.com/google-research/google-research) | repo | - Frechet Video Distance (FVD) implementation | [google-research](https://github.com/google-research) | Apache 2.0 | |
| [Mixture of Contexts for Long Video Generation](https://arxiv.org/abs/2508.21058) | paper | - Mixture of Contexts (MoC) sparse attention routing | Shengqu Cai, Ceyuan Yang, Lvmin Zhang, Yuwei Guo, Junfei Xiao, Ziyan Yang, Yinghao Xu, Zhenheng Yang, Alan Yuille, Leonidas Guibas, Maneesh Agrawala, Lu Jiang, Gordon Wetzstein | CC BY-SA 4.0 | |
| [SPHL-for-stable-diffusion](https://github.com/kabachuha/SPHL-for-stable-diffusion) | code | - Pseudo-Huber loss implementation | [kabachuha](https://github.com/kabachuha) |  | <sub>see also [paper](https://arxiv.org/abs/2403.16728)</sub> |
| [Context as Memory: Scene-Consistent Interactive Long Video Generation with Memory Retrieval](https://arxiv.org/abs/2506.03141) | paper | - Context-as-Memory integration | Jiwen Yu, Jianhong Bai, Yiran Qin, Quande Liu, Xintao Wang, Pengfei Wan, Di Zhang, Xihui Liu | CC BY 4.0 | |
| [SingLoRA](https://github.com/kyegomez/SingLoRA) | repo | - SingLoRA implementation | [kyegomez](https://github.com/kyegomez) | MIT | <sub>see also [paper](https://arxiv.org/abs/2507.05566)</sub> |
| [PEFT-SingLoRA](https://github.com/bghira/PEFT-SingLoRA) | repo | - Enhanced non-square matrix handling | [bghira](https://github.com/bghira) | BSD 2-clause |  |
| [musubi-tuner (pr)](https://github.com/kohya-ss/sd-scripts/pull/2010) | repo | - Latent quality analysis | [araleza](https://github.com/araleza) | Apache 2.0 | |
| [Contrastive Flow Matching](https://arxiv.org/abs/2506.05350v1) | paper | - Contrastive loss | George Stoica, Vivek Ramanujan, Xiang Fan, Ali Farhadi, Ranjay Krishna, Judy Hoffman | CC BY 4.0 | |
| [DeltaFM](https://github.com/gstoica27/DeltaFM) | repo | - Contrastive Flow Matching implementation (class-conditioned sampling, unconditional handling) | [gstoica27](https://github.com/gstoica27) | MIT | <sub>official implementation of CFM paper</sub> |
| [OneTrainer](https://github.com/Nerogar/OneTrainer) | repo | - Masked training (prior preservation, unmasked weight, random mask removal) | [Nerogar](https://github.com/Nerogar) | AGPL-3.0 | |
| [Ouroboros-Diffusion: Exploring Consistent Content Generation in Tuning-free Long Video Diffusion](https://arxiv.org/abs/2501.09019) | paper | - Frequency-domain temporal consistency | Jingyuan Chen, Fuchen Long, Jie An, Zhaofan Qiu, Ting Yao, Jiebo Luo, Tao Mei | CC BY-SA 4.0 | |
| [mmgp](https://github.com/deepbeepmeep/mmgp) | repo | - Memory-mapped safetensors loading | [deepbeepmeep](https://github.com/deepbeepmeep) | GNU GPL |  |
| [attention-map-diffusers](https://github.com/wooyeolbaek/attention-map-diffusers) | repo | - Cross-attention map visualization | [wooyeolbaek](https://github.com/wooyeolbaek) | MIT |  |
| [musubi-tuner (fork)](https://github.com/betterftr/musubi-tuner) | repo | - Full model fine-tuning<br>- Row-based TREAD | [betterftr](https://github.com/betterftr) | Apache 2.0 | |
| [stochastic_round_cuda](https://github.com/ethansmith2000/stochastic_round_cuda) | repo | - Stochastic rounding CUDA implementation | [ethansmith2000](https://github.com/ethansmith2000) | MIT | |
| [simplevae](https://huggingface.co/AiArtLab/simplevae) | repo | - VAE training enhancements | [AiArtLab](https://huggingface.co/AiArtLab) |  | |
| [RamTorch](https://github.com/lodestone-rock/RamTorch) | repo | - RamTorch CPU-bouncing linear layers | [lodestone-rock](https://github.com/lodestone-rock) | Apache 2.0 | |
| [Directly Aligning the Full Diffusion Trajectory with Fine-Grained Human Preference](https://github.com/Tencent-Hunyuan/SRPO/) | repo | - SRPO preference optimization | [Tencent-Hunyuan](https://github.com/Tencent-Hunyuan) | SRPO Non-Commercial License | <sub>see also [paper](https://arxiv.org/abs/2509.06942)</sub> |
| [SARA: Structural and Adversarial Representation Alignment for Training-efficient Diffusion Models](https://arxiv.org/abs/2503.08253v1) | paper | - Autocorrelation matrix alignment<br>- Adversarial distribution alignment<br>- Multi-level hierarchical representation loss | Hesen Chen, Junyan Wang, Zhiyu Tan, Hao Li | CC BY 4.0 | |
| [Scion](https://github.com/LIONS-EPFL/scion) | repo | - Scion optimizer | [LIONS-EPFL](https://github.com/LIONS-EPFL) | MIT | <sub>see also [paper](https://arxiv.org/abs/2502.07529)</sub>  |
| [EqM](https://github.com/raywang4/EqM) | repo | - Equilibrium matching adaptation | [raywang4](https://github.com/raywang4) | MIT | <sub>see also [paper](https://arxiv.org/abs/2510.02300)</sub>  |
| [NorMuon](https://github.com/CoffeeVampir3/NorMuon) | repo | - Neuron-wise Normalized Muon implementation | [CoffeeVampir3](https://github.com/CoffeeVampir3) | MIT | |
| [TiM](https://github.com/WZDTHU/TiM) | repo | - Transition training objective (paired timesteps, transports, weighting, EMA) | [WZDTHU](https://github.com/WZDTHU) | Apache 2.0 | <sub>see also [paper](https://arxiv.org/abs/2509.04394)</sub> |
| [rcm](https://github.com/NVlabs/rcm) | repo | rCM distillation algorithm reference | [NVlabs](https://github.com/NVlabs) | Apache 2.0 | <sub>see also [paper](https://arxiv.org/abs/2510.08431)</sub> |
| [Aozora_SDXL_Training](https://github.com/Hysocs/Aozora_SDXL_Training) | repo | - Raven optimizer | [Hysocs](https://github.com/Hysocs) |  | |
| [Sprint: Sparse-Dense Residual Fusion for Efficient Diffusion Transformers](https://arxiv.org/abs/2510.21986v1) | paper | - Sparse-dense residual fusion with token dropping<br>- Path-drop learning with token regularization<br>- Two-stage training scheduler | Dogyun Park, Moayed Haji-Ali, Yanyu Li, Willi Menapace, Sergey Tulyakov, Hyunwoo J. Kim, Aliaksandr Siarohin, Anil Kag | CC BY 4.0 | |
| [AdaMuon](https://github.com/Chongjie-Si/AdaMuon) | repo | - Adaptive Muon optimizer implementation | [Chongjie-Si](https://github.com/Chongjie-Si) | Apache 2.0 | <sub>see also [paper](https://arxiv.org/abs/2507.11005)</sub> |
| [Cross-Frame Representation Alignment for Fine-Tuning Video Diffusion Models](https://arxiv.org/abs/2506.09229) | paper | - Cross-frame representation alignment | Sungwon Hwang, Hyojin Jang, Kinam Kim, Minho Park, Jaegul Choo | CC BY 4.0 | |
| [LayerSync: Self-aligning Intermediate Layers](https://github.com/vita-epfl/LayerSync) | repo | - Inter-layer alignment loss | [vita-epfl](https://github.com/vita-epfl) | MIT | <sub>see also [paper](https://arxiv.org/abs/2510.12581)</sub> |
| [HyperLoRA](https://github.com/bytedance/ComfyUI-HyperLoRA) | repo | - HyperLoRA concept | [bytedance](https://github.com/bytedance) | GPL-3.0 | <sub>see also [paper](https://arxiv.org/abs/2503.16944)</sub> |
| [Qwen-Image-i2L](https://huggingface.co/DiffSynth-Studio/Qwen-Image-i2L) | repo | - Trainable single-pass LoRA weight prediction hypernetwork concept | [DiffSynth-Studio](https://huggingface.co/DiffSynth-Studio) | Apache 2.0 | <sub>see also [article](https://huggingface.co/blog/kelseye/qwen-image-i2l)</sub> | |
| [iREPA](https://github.com/End2End-Diffusion/iREPA) | repo | - Convolutional projector for spatial preservation<br>- Spatial z-score normalization for sharper alignment | [End2End-Diffusion](https://github.com/End2End-Diffusion) | MIT | <sub>see also [paper](https://arxiv.org/abs/2512.10794)</sub> |
| [SpeedrunDiT](https://github.com/SwayStar123/SpeedrunDiT) | repo | - Dim-aware timestep shift<br>- Cross-batch CFM regularizer<br>- Sprint uncond-only path drop for sampling  | [SwayStar123](https://github.com/SwayStar123) | MIT |  |
| [Improved Variational Online Newton (IVON)](https://github.com/team-approx-bayes/ivon) | repo | - IVON implementation | [team-approx-bayes](https://github.com/team-approx-bayes) | GPL-3.0 | <sub>with code from [PR](https://github.com/team-approx-bayes/ivon/pull/7) by [rockerBOO](https://github.com/rockerBOO)</sub> |
| [MemFlow](https://github.com/KlingTeam/MemFlow) | repo | - Memory bank<br>- Sparse memory activation guidance | [KlingTeam](https://github.com/KlingTeam) | Apache 2.0 | <sub>see also [paper](https://arxiv.org/abs/2512.14699)</sub> |
| [HASTE](https://github.com/NUS-HPC-AI-Lab/HASTE) | repo | - Holistic alignment loss<br>- Semantic anchor feature projections<br>- Attention alignment with teacher offset<br>- Stage‑wise termination | [NUS-HPC-AI-Lab](https://github.com/NUS-HPC-AI-Lab) | Apache 2.0 | <sub>see also [paper](https://arxiv.org/abs/2505.16792)</sub> |
| [relora](https://github.com/Guitaricet/relora) | repo | - ReLoRA pipeline | [Guitaricet](https://github.com/Guitaricet) | Apache 2.0 | <sub>see also [paper](https://arxiv.org/abs/2307.05695)</sub> |
| [sd-scripts (pr)](https://github.com/kohya-ss/sd-scripts/pull/2221) | repo | - CDC-FM flow matching | [rockerBOO](https://github.com/rockerBOO) | Apache 2.0 | <sub>see also [paper](https://arxiv.org/abs/2510.05930)</sub> |
| [GaLore](https://github.com/jiaweizzhao/GaLore) | repo | - GaLore optimizer | [jiaweizzhao](https://github.com/jiaweizzhao) | Apache 2.0 | <sub>see also [paper](https://arxiv.org/abs/2403.03507)</sub> |
| [REG](https://github.com/Martinser/REG) | repo | -  Class‑token entanglement<br>- Class‑token denoising loss<br>- Alignment loss to encoder features| [Martinser](https://github.com/Martinser) | MIT | <sub>see also [paper](https://arxiv.org/abs/2507.01467v2)</sub> |
| [Q-GaLore](https://github.com/VITA-Group/Q-GaLore) | repo | - Q-GaLore optimizer | [VITA-Group](https://github.com/VITA-Group) | Apache 2.0 | <sub>see also [paper](https://arxiv.org/abs/2407.08296)</sub> |
| [SemanticGen: Video Generation in Semantic Space](https://arxiv.org/abs/2512.20619) | paper | - Semantic token conditioning<br>- Feature‑representation cross‑alignment loss | Jianhong Bai, Xiaoshi Wu, Xintao Wang, Xiao Fu, Yuanxing Zhang, Qinghe Wang, Xiaoyu Shi, Menghan Xia, Zuozhu Liu, Haoji Hu, Pengfei Wan, Kun Gai |  | |
<<<<<<< HEAD
| [transformers (pr)](https://github.com/huggingface/transformers/pull/31936) | repo | - Implementation of Q-GaLore optimizer | [SunMarc](https://github.com/SunMarc) | Apache 2.0 |  |
=======
| [Q-GaLore](https://github.com/VITA-Group/Q-GaLore) | repo | - Q-GaLore optimizer | [VITA-Group](https://github.com/VITA-Group) | Apache 2.0 | <sub>see also [paper](https://arxiv.org/abs/2407.08296)</sub> |
| [transformers (pr)](https://github.com/huggingface/transformers/pull/31936) | repo | - QGaLore optimizer | [SunMarc](https://github.com/SunMarc) | Apache 2.0 |  |
>>>>>>> 72d9f107
<|MERGE_RESOLUTION|>--- conflicted
+++ resolved
@@ -107,9 +107,4 @@
 | [REG](https://github.com/Martinser/REG) | repo | -  Class‑token entanglement<br>- Class‑token denoising loss<br>- Alignment loss to encoder features| [Martinser](https://github.com/Martinser) | MIT | <sub>see also [paper](https://arxiv.org/abs/2507.01467v2)</sub> |
 | [Q-GaLore](https://github.com/VITA-Group/Q-GaLore) | repo | - Q-GaLore optimizer | [VITA-Group](https://github.com/VITA-Group) | Apache 2.0 | <sub>see also [paper](https://arxiv.org/abs/2407.08296)</sub> |
 | [SemanticGen: Video Generation in Semantic Space](https://arxiv.org/abs/2512.20619) | paper | - Semantic token conditioning<br>- Feature‑representation cross‑alignment loss | Jianhong Bai, Xiaoshi Wu, Xintao Wang, Xiao Fu, Yuanxing Zhang, Qinghe Wang, Xiaoyu Shi, Menghan Xia, Zuozhu Liu, Haoji Hu, Pengfei Wan, Kun Gai |  | |
-<<<<<<< HEAD
-| [transformers (pr)](https://github.com/huggingface/transformers/pull/31936) | repo | - Implementation of Q-GaLore optimizer | [SunMarc](https://github.com/SunMarc) | Apache 2.0 |  |
-=======
-| [Q-GaLore](https://github.com/VITA-Group/Q-GaLore) | repo | - Q-GaLore optimizer | [VITA-Group](https://github.com/VITA-Group) | Apache 2.0 | <sub>see also [paper](https://arxiv.org/abs/2407.08296)</sub> |
-| [transformers (pr)](https://github.com/huggingface/transformers/pull/31936) | repo | - QGaLore optimizer | [SunMarc](https://github.com/SunMarc) | Apache 2.0 |  |
->>>>>>> 72d9f107
+| [transformers (pr)](https://github.com/huggingface/transformers/pull/31936) | repo | - Implementation of Q-GaLore optimizer | [SunMarc](https://github.com/SunMarc) | Apache 2.0 |  |