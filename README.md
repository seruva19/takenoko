--- conflicted
+++ resolved
@@ -93,9 +93,5 @@
 | [Aozora_SDXL_Training](https://github.com/Hysocs/Aozora_SDXL_Training) | repo | - Raven optimizer | [Hysocs](https://github.com/Hysocs) |  | |
 | [Sprint: Sparse-Dense Residual Fusion for Efficient Diffusion Transformers](https://arxiv.org/abs/2510.21986v1) | paper | - Sparse-dense residual fusion with token dropping<br>- Path-drop learning with token regularization<br>- Two-stage training scheduler | Dogyun Park, Moayed Haji-Ali, Yanyu Li, Willi Menapace, Sergey Tulyakov, Hyunwoo J. Kim, Aliaksandr Siarohin, Anil Kag | CC BY 4.0 | |
 | [AdaMuon](https://github.com/Chongjie-Si/AdaMuon) | repo | - Adaptive Muon Optimizer implementation | [Chongjie-Si](https://github.com/Chongjie-Si) | Apache 2.0 | <sub>see also [paper](https://arxiv.org/abs/2507.11005)</sub> |
-<<<<<<< HEAD
 | [Cross-Frame Representation Alignment for Fine-Tuning Video Diffusion Models](https://arxiv.org/abs/2506.09229) | paper | - Cross-frame representation alignment | Sungwon Hwang, Hyojin Jang, Kinam Kim, Minho Park, Jaegul Choo | CC BY 4.0 | |
-| [LayerSync: Self-aligning Intermediate Layers](https://github.com/vita-epfl/LayerSync?tab=readme-ov-file) | repo | - Inter-layer alignment loss | [vita-epfl](https://github.com/vita-epfl) | MIT | <sub>see also [paper](https://arxiv.org/abs/2510.12581)</sub> |
-=======
-| [Cross-Frame Representation Alignment for Fine-Tuning Video Diffusion Models](https://arxiv.org/abs/2506.09229) | paper | - Cross-frame representation alignment | Sungwon Hwang, Hyojin Jang, Kinam Kim, Minho Park, Jaegul Choo | CC BY 4.0 | |
->>>>>>> aaa3f95e
+| [LayerSync: Self-aligning Intermediate Layers](https://github.com/vita-epfl/LayerSync?tab=readme-ov-file) | repo | - Inter-layer alignment loss | [vita-epfl](https://github.com/vita-epfl) | MIT | <sub>see also [paper](https://arxiv.org/abs/2510.12581)</sub> |